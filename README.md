# Mindmapper React Canvas Seed

<<<<<<< HEAD
This branch starts the React rewrite of Mindmapper with the smallest possible feature set. The app renders a full-screen canvas
and draws an interactive mind map so we can verify rendering, resizing, and device pixel ratio handling.

## What works right now
- Drag any node to reposition it; connectors redraw automatically.
- Use the floating toolbar to add children, delete the active node (except the root), and undo/redo.
- Keyboard shortcuts mirror the toolbar: `Enter` adds a child, `Delete`/`Backspace` removes the selection, `Ctrl/Cmd+Z` undoes,
  and `Ctrl/Cmd+Y` (or `Shift+Ctrl/Cmd+Z`) redoes.
- The app auto-saves to your browser. Refreshing the dev server restores the last map you edited.
- Toolbar buttons now let you export a JSON snapshot, re-import a saved file, or download the current canvas as a PNG.

=======
This branch starts the React rewrite of Mindmapper with the smallest possible feature set. The app renders a full-screen canvas and draws a single placeholder "Root" node so we can verify rendering, resizing, and device pixel ratio handling.

>>>>>>> 2f73dcd9
## Prerequisites
- Node.js 18+
- npm 9+

## Install and run locally
```bash
npm install
npm run dev
```
<<<<<<< HEAD

The dev server prints a local URL (default `http://localhost:5173`). Open it to drag the purple root node, spawn children, and use the toolbar or shortcuts to undo, redo, or delete nodes. Resize the window to confirm the canvas remains responsive.

### Export and import helpers
- **Export JSON** downloads a machine-readable snapshot of every node in the current map.
- **Import JSON** accepts a previously exported file and replaces the current map contents with it.
- **Export PNG** saves an image of the current canvas view so you can share quick diagrams.

Every change is also stored in `localStorage`, so reloading the page brings back the latest map without needing to import.
=======

The dev server prints a local URL (default `http://localhost:5173`). Open it to see the centered purple root node. Resize the window to confirm the canvas remains responsive.
>>>>>>> 2f73dcd9

## Build for production
```bash
npm run build
```<|MERGE_RESOLUTION|>--- conflicted
+++ resolved
@@ -1,6 +1,5 @@
 # Mindmapper React Canvas Seed
 
-<<<<<<< HEAD
 This branch starts the React rewrite of Mindmapper with the smallest possible feature set. The app renders a full-screen canvas
 and draws an interactive mind map so we can verify rendering, resizing, and device pixel ratio handling.
 
@@ -12,10 +11,7 @@
 - The app auto-saves to your browser. Refreshing the dev server restores the last map you edited.
 - Toolbar buttons now let you export a JSON snapshot, re-import a saved file, or download the current canvas as a PNG.
 
-=======
-This branch starts the React rewrite of Mindmapper with the smallest possible feature set. The app renders a full-screen canvas and draws a single placeholder "Root" node so we can verify rendering, resizing, and device pixel ratio handling.
 
->>>>>>> 2f73dcd9
 ## Prerequisites
 - Node.js 18+
 - npm 9+
@@ -25,8 +21,6 @@
 npm install
 npm run dev
 ```
-<<<<<<< HEAD
-
 The dev server prints a local URL (default `http://localhost:5173`). Open it to drag the purple root node, spawn children, and use the toolbar or shortcuts to undo, redo, or delete nodes. Resize the window to confirm the canvas remains responsive.
 
 ### Export and import helpers
@@ -35,10 +29,6 @@
 - **Export PNG** saves an image of the current canvas view so you can share quick diagrams.
 
 Every change is also stored in `localStorage`, so reloading the page brings back the latest map without needing to import.
-=======
-
-The dev server prints a local URL (default `http://localhost:5173`). Open it to see the centered purple root node. Resize the window to confirm the canvas remains responsive.
->>>>>>> 2f73dcd9
 
 ## Build for production
 ```bash
