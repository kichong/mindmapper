--- conflicted
+++ resolved
@@ -27,10 +27,6 @@
 - Shape tools now include rings, ellipses, rectangles, arrows, and lines that rely on a single golden resize handle.
 - Nodes and floating text boxes store a `textSize` of `small`, `medium`, or `large`. Always pass values through `normalizeTextSize` when creating or importing records.
 - Nodes expose color swatches in the toolbar. Use `DEFAULT_NODE_COLOR`, `NODE_COLOR_OPTIONS`, and the existing `UPDATE_NODE` action so every entry point keeps color changes consistent.
-<<<<<<< HEAD
-- `NODE_COLOR_OPTIONS` now marks which swatches are part of the default rotation. The extra red/gray/black swatches are manual-only, so keep `isDefault: true` on the colors that should auto-cycle when new nodes are created.
-=======
->>>>>>> f4c6dd66
 - Circular node labels now wrap into multiple centered lines. Reuse `measureNodeLabel`/`calculateNodeLabelLayout` to keep padding and radius calculations in sync with the wrapped text.
 - The top toolbar collapses. Leave creation buttons visible when collapsed and tuck detailed controls into the expanded panel.
 - The toolbar hosts one text editor that updates whichever node, annotation, or shape label is selected. Follow the `selectedTextTarget` logic when adding text-based controls.
